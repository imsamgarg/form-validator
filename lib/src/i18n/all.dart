--- conflicted
+++ resolved
@@ -34,13 +34,11 @@
     case 'pt-br':
       return LocalePtBr();
 
-<<<<<<< HEAD
     case 'pl':
       return LocalePl();
-=======
+      
     case 'zh-CN':
       return LocaleZhCN();
->>>>>>> 91e680bc
 
     case 'en':
     case 'default':
